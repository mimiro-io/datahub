// Copyright 2021 MIMIRO AS
//
// Licensed under the Apache License, Version 2.0 (the "License");
// you may not use this file except in compliance with the License.
// You may obtain a copy of the License at
//
//      http://www.apache.org/licenses/LICENSE-2.0
//
// Unless required by applicable law or agreed to in writing, software
// distributed under the License is distributed on an "AS IS" BASIS,
// WITHOUT WARRANTIES OR CONDITIONS OF ANY KIND, either express or implied.
// See the License for the specific language governing permissions and
// limitations under the License.

package jobs

import (
	"bytes"
	"encoding/base64"
	"encoding/json"
	"errors"
	"fmt"
	"io"
	"net/http"
	"strings"
	"time"

	"github.com/DataDog/datadog-go/v5/statsd"
	"github.com/gofrs/uuid"
	"github.com/gojektech/heimdall/v6/httpclient"
	"github.com/mimiro-io/goja"
	"go.uber.org/zap"

	"github.com/mimiro-io/datahub/internal/server"
	egdm "github.com/mimiro-io/entity-graph-data-model"
)

type Transform interface {
	GetConfig() map[string]interface{}
	transformEntities(runner *Runner, entities []*server.Entity, jobTag string) ([]*server.Entity, error)
	getParallelism() int
}

// these are upper cased to prevent the user from accidentally redefining them
// (i mean, not really, but maybe it will help)
const HelperJavascriptFunctions = `
function SetProperty(entity, prefix, name, value) {
	if (entity === null || entity === undefined) {
		return;
	}
	if (entity.Properties === null || entity.Properties === undefined) {
		return;
	}
	entity["Properties"][prefix+":"+name] = value;
}
function GetProperty(entity, prefix, name, defaultValue) {
	if (entity === null || entity === undefined) {
		return defaultValue;
	}
	if (entity.Properties === null || entity.Properties === undefined) {
		return defaultValue;
	}
	var value = entity["Properties"][prefix+":"+name]
	if (value === undefined || value === null) {
		return defaultValue;
	}
	return value;
}
function GetReference(entity, prefix, name, defaultValue) {
	if (entity === null || entity === undefined) {
		return defaultValue;
	}
	if (entity.References === null || entity.References === undefined) {
		return defaultValue;
	}
	var value = entity["References"][prefix+":"+name]
	if (value === undefined || value === null) {
		return defaultValue;
	}
	return value;
}
function AddReference(entity, prefix, name, value) {
	if (entity === null || entity === undefined) {
		return;
	}
	if (entity.References === null || entity.References === undefined) {
		return;
	}
	entity["References"][prefix+":"+name] = value;
}
function GetId(entity) {
	if (entity === null || entity === undefined) {
		return;
	}
	return entity["ID"];
}
function SetId(entity, id) {
	if (entity === null || entity === undefined) {
		return;
	}
	entity.ID = id
}

function SetDeleted(entity, deleted) {
	if (entity === null || entity === undefined) {
		return;
	}
	entity.IsDeleted = deleted
}

function GetDeleted(entity) {
	if (entity === null || entity === undefined) {
		return;
	}
	return entity.IsDeleted;
}

function PrefixField(prefix, field) {
    return prefix + ":" + field;
}
function RenameProperty(entity, originalPrefix, originalName, newPrefix, newName) {
	if (entity === null || entity === undefined) {
		return;
	}
	var value = GetProperty(entity, originalPrefix, originalName);
	SetProperty(entity, newPrefix, newName, value);
	RemoveProperty(entity, originalPrefix, originalName);
}

function RemoveProperty(entity, prefix, name){
	if (entity === null || entity === undefined) {
		return;
	}
	delete entity["Properties"][prefix+":"+name];
}

function NewEntityFrom(entity, addType, copyProps, copyRefs){
	if (entity === null || entity === undefined) {
		return NewEntity();
	}

	let newEntity = NewEntity();
	SetId(newEntity, GetId(entity));
	SetDeleted(newEntity, GetDeleted(entity));
	if (addType){
		let rdf = GetNamespacePrefix("http://www.w3.org/1999/02/22-rdf-syntax-ns#");
		let type = GetReference(entity, rdf, "type");
		if (type != null){
			AddReference(newEntity, rdf, "type", type)
		}
	}
	if (copyProps) {
		for (const [key, value] of Object.entries(entity["Properties"])) {
			newEntity["Properties"][key] = value;
		}
	}
	if (copyRefs) {
		for (const [key, value] of Object.entries(entity["References"])) {
			newEntity["References"][key] = value;
		}
	}
	return newEntity;
}
`

func (s *Scheduler) parseTransform(config *JobConfiguration) (Transform, error) {
	transformConfig := config.Transform
	if transformConfig != nil {
		transformTypeName := transformConfig["Type"]
		if transformTypeName != nil {
			switch transformTypeName {
			case "HttpTransform":
				transform := &HTTPTransform{}
				transform.NamespaceManager = s.Store.NamespaceManager
				url, ok := transformConfig["Url"]
				if ok && url != "" {
					transform.URL = url.(string)
				}
				tokenProvider, ok := transformConfig["TokenProvider"]
				if ok {
					transform.TokenProvider = tokenProvider.(string)
				}
				timeout, ok := transformConfig["TimeOut"]
				if ok && timeout != 0 {
					transform.TimeOut = timeout.(float64)
				} else {
					transform.TimeOut = 0
				}
				supportContext, ok := transformConfig["SupportContext"]
				if ok {
					transform.SupportContext = supportContext.(bool)
				} else {
					transform.SupportContext = false
				}
				return transform, nil
			case "JavascriptTransform":
				code64, ok := transformConfig["Code"]
				if ok && code64 != "" {
					transform, err := NewJavascriptTransform(s.Logger, code64.(string), s.Store, s.DatasetManager)
					if err != nil {
						return nil, err
					}
					parallelism, ok := transformConfig["Parallelism"]
					if ok {
						transform.Parallelism = int(parallelism.(float64))
					} else {
						transform.Parallelism = 1
					}
					return transform, nil
				}
				return nil, nil
			}
			return nil, errors.New("unknown transform type: " + transformTypeName.(string))
		}
		return nil, errors.New(
			"transform config must contain 'Type'. can be one of: JavascriptTransform, HttpTransform",
		)
	}
	return nil, nil
}

func NewJavascriptTransform(
	log *zap.SugaredLogger,
	code64 string,
	store *server.Store,
	dsm *server.DsManager,
) (*JavascriptTransform, error) {
	transform := &JavascriptTransform{Logger: log.Named("transform")}
	code, err := base64.StdEncoding.DecodeString(code64)
	if err != nil {
		return nil, err
	}
	transform.Code = code
	transform.Runtime = goja.New()
	transform.Store = store
	transform.DatasetManager = dsm

	// add query function to runtime
	transform.Runtime.Set("Query", transform.Query)
	transform.Runtime.Set("PagedQuery", transform.PagedQuery)
	transform.Runtime.Set("FindById", transform.ByID)
	transform.Runtime.Set("GetNamespacePrefix", transform.GetNamespacePrefix)
	transform.Runtime.Set("AssertNamespacePrefix", transform.AssertNamespacePrefix)
	transform.Runtime.Set("Log", transform.Log)
	transform.Runtime.Set("NewEntity", transform.NewEntity)
	transform.Runtime.Set("ToString", transform.ToString)
	transform.Runtime.Set("Timing", transform.Timing)
	transform.Runtime.Set("NewTransaction", transform.NewTransaction)
	transform.Runtime.Set("ExecuteTransaction", transform.ExecuteTransaction)
	transform.Runtime.Set("AsEntity", transform.AsEntity)
	transform.Runtime.Set("UUID", transform.UUID)
	transform.Runtime.Set("WriteQueryResult", transform.WriteQueryResult)
	transform.Runtime.Set("GetDatasetChanges", transform.DatasetChanges)

	_, err = transform.Runtime.RunString(string(code))
	if err != nil {
		return nil, err
	}

	// add helper functions
	_, err = transform.Runtime.RunString(HelperJavascriptFunctions)
	if err != nil {
		return nil, err
	}
	return transform, nil
}

type JavascriptTransform struct {
	Store             *server.Store
	Code              []byte
	Runtime           *goja.Runtime
	Logger            *zap.SugaredLogger
	statsDClient      statsd.ClientInterface
	statsDTags        []string
	timings           map[string]time.Time
	Parallelism       int
	QueryResultWriter QueryResultWriter
	DatasetManager    *server.DsManager
}

func (javascriptTransform *JavascriptTransform) DatasetChanges(
	datasetName string,
	since uint64,
	limit int,
) (*server.Changes, error) {
	dataset := javascriptTransform.DatasetManager.GetDataset(datasetName)
	if dataset == nil {
		return nil, errors.New("dataset not found: " + datasetName)
	}

	changes, err := dataset.GetChanges(since, limit, true)
	return changes, err
}

func (javascriptTransform *JavascriptTransform) WriteQueryResult(object any) error {
	return javascriptTransform.QueryResultWriter.WriteObject(object)
}

func (javascriptTransform *JavascriptTransform) getParallelism() int {
	return javascriptTransform.Parallelism
}

// Clone the transform for use in parallel processing
func (javascriptTransform *JavascriptTransform) Clone() (*JavascriptTransform, error) {
	code := base64.StdEncoding.EncodeToString(javascriptTransform.Code)
	return NewJavascriptTransform(
		javascriptTransform.Logger,
		code,
		javascriptTransform.Store,
		javascriptTransform.DatasetManager,
	)
}

func (javascriptTransform *JavascriptTransform) AsEntity(val interface{}) (res *server.Entity) {
	if e, ok := val.(*server.Entity); ok {
		res = e
		return
	}
	if m, ok := val.(map[string]interface{}); ok {
		defer func() {
			if recover() != nil {
				res = nil
			}
		}()
		res = server.NewEntityFromMap(m)
		return
	}
	res = nil
	return
}

func (javascriptTransform *JavascriptTransform) NewTransaction() *server.Transaction {
	txn := &server.Transaction{}
	txn.DatasetEntities = make(map[string][]*server.Entity)
	return txn
}

func (javascriptTransform *JavascriptTransform) ExecuteTransaction(txn *server.Transaction) error {
	return javascriptTransform.Store.ExecuteTransaction(txn)
}

func (javascriptTransform *JavascriptTransform) Log(thing interface{}, logLevel string) {
	switch strings.ToLower(logLevel) {
	case "info":
		javascriptTransform.Logger.Info(thing)
	case "warn", "warning":
		javascriptTransform.Logger.WithOptions(zap.AddStacktrace(zap.DPanicLevel)).Warn(thing)
	case "error", "err":
		javascriptTransform.Logger.WithOptions(zap.AddStacktrace(zap.DPanicLevel)).Error(thing)
	default:
		javascriptTransform.Logger.Info(thing)
	}
}

func (javascriptTransform *JavascriptTransform) Timing(name string, end bool) {
	if end {
		if _, ok := javascriptTransform.timings[name]; ok {
			timing := time.Since(javascriptTransform.timings[name])
			_ = javascriptTransform.statsDClient.Timing("transform.timing."+name,
				timing, javascriptTransform.statsDTags, 1)
		}
	} else {
		javascriptTransform.timings[name] = time.Now()
	}
}

func (javascriptTransform *JavascriptTransform) MakeEntityArray(entities []interface{}) []*server.Entity {
	newArray := make([]*server.Entity, 0)
	for _, e := range entities {
		newArray = append(newArray, e.(*server.Entity))
	}
	return newArray
}

func (javascriptTransform *JavascriptTransform) NewEntity() *server.Entity {
	entity := &server.Entity{}
	entity.References = map[string]interface{}{}
	entity.Properties = map[string]interface{}{}
	entity.InternalID = 0
	return entity
}

func (javascriptTransform *JavascriptTransform) UUID() string {
	uid, _ := uuid.NewV4()
	return fmt.Sprintf("%s", uid)
}

func (javascriptTransform *JavascriptTransform) GetNamespacePrefix(urlExpansion string) string {
	ts := time.Now()

	prefix, _ := javascriptTransform.Store.NamespaceManager.GetPrefixMappingForExpansion(urlExpansion)
	_ = javascriptTransform.statsDClient.Timing("transform.GetNamespacePrefix.time",
		time.Since(ts), javascriptTransform.statsDTags, 1)
	return prefix
}

func (javascriptTransform *JavascriptTransform) AssertNamespacePrefix(urlExpansion string) string {
	ts := time.Now()
	prefix, _ := javascriptTransform.Store.NamespaceManager.AssertPrefixMappingForExpansion(urlExpansion)
	_ = javascriptTransform.statsDClient.Timing("transform.AssertNamespacePrefix.time",
		time.Since(ts), javascriptTransform.statsDTags, 1)
	return prefix
}

func (javascriptTransform *JavascriptTransform) Query(
	startingEntities []string,
	predicate string,
	inverse bool,
	datasets []string,
) [][]interface{} {
	ts := time.Now()
	results, err := javascriptTransform.Store.GetManyRelatedEntities(startingEntities, predicate, inverse, datasets, true)
	_ = javascriptTransform.statsDClient.Timing("transform.Query.time",
		time.Since(ts), javascriptTransform.statsDTags, 1)
	if err != nil {
		return nil
	}
	return results
}

type PagedQueryParams struct {
	StartURIs     []string
	Via           string
	Inverse       bool
	Datasets      []string
	Continuations []*server.RelatedFrom
}

func (javascriptTransform *JavascriptTransform) PagedQuery(
	query PagedQueryParams,
	pageSize int,
	forEach func(result []server.RelatedEntityResult) bool,
) []*server.RelatedFrom {
	if forEach == nil {
		javascriptTransform.Logger.Warnf("error in PagedQuery: callback is nil")
		return nil
	}
	var conts []*server.RelatedFrom
	var err error
	for {
		if conts == nil {
			if len(query.Continuations) == 0 {
				conts, err = javascriptTransform.Store.ToRelatedFrom(
					query.StartURIs,
					query.Via,
					query.Inverse,
					query.Datasets,
					time.Now().UnixNano(),
				)
				if err != nil {
					javascriptTransform.Logger.Warnf(
						"error in PagedQuery: could not interpret parameters (%+v);  %w",
						query,
						err,
					)
					return nil
				}
			} else {
				conts = query.Continuations
			}
		}

		ts := time.Now()
		results, err := javascriptTransform.Store.GetManyRelatedEntitiesAtTime(conts, pageSize, true)
		_ = javascriptTransform.statsDClient.Timing(
			"transform.Query.time", time.Since(ts), javascriptTransform.statsDTags, 1)

		if err != nil {
			javascriptTransform.Logger.Warnf("error in queryForEach %w", err)
			return nil
		}
		if len(results.Relations) > 0 {
			// if callback returns false, it tells us to stop iterating
			cbContinue := forEach(results.Relations)
			if !cbContinue {
				// processed := results.Cont[:i+1]
				// unprocessed := conts[i+1:]
				// incompleteConts := append(processed, unprocessed...)
				// return incompleteConts
				return results.Cont
			}
		} else {
			return results.Cont
		}
		if len(results.Cont) <= 0 {
			return nil
		}
		conts = results.Cont
	}
}

func (javascriptTransform *JavascriptTransform) ByID(entityID string, datasets []string) *server.Entity {
	ts := time.Now()
	entity, err := javascriptTransform.Store.GetEntity(entityID, datasets, true)
	_ = javascriptTransform.statsDClient.Timing("transform.ById.time",
		time.Since(ts), javascriptTransform.statsDTags, 1)
	if err != nil {
		return nil
	}
	return entity
}

func (javascriptTransform *JavascriptTransform) ToString(obj interface{}) string {
	if obj == nil {
		return "undefined"
	}

	switch obj.(type) {
	case *server.Entity:
		return fmt.Sprintf("%v", obj)
	case map[string]interface{}:
		return fmt.Sprintf("%v", obj)
	case int, int32, int64:
		return fmt.Sprintf("%d", obj)
	case float32, float64:
		return fmt.Sprintf("%g", obj)
	case bool:
		return fmt.Sprintf("%v", obj)
	default:
		return fmt.Sprintf("%s", obj)
	}
}

type QueryResultWriter interface {
	WriteObject(object any) error
}

func (javascriptTransform *JavascriptTransform) ExecuteQuery(resultWriter QueryResultWriter) (er error) {
	// set the passed in result writer. This is delayed in cases where the query object may exist and is bound
	// to a result writer nearer the time of execution.
	javascriptTransform.QueryResultWriter = resultWriter

	var queryFunc func() error
	err := javascriptTransform.Runtime.ExportTo(javascriptTransform.Runtime.Get("do_query"), &queryFunc)
	if err != nil {
		return err
	}

	javascriptTransform.statsDClient = &statsd.NoOpClient{}

	// invoke transform, and catch js runtime err
	err = queryFunc()
	if err != nil {
		return err
	}

	return nil
}

func (javascriptTransform *JavascriptTransform) transformEntities(
	runner *Runner,
	entities []*server.Entity,
	jobTag string,
) ([]*server.Entity, error) {
	var transformFunc func(entities []*server.Entity) (interface{}, error)
	err := javascriptTransform.Runtime.ExportTo(javascriptTransform.Runtime.Get("transform_entities"), &transformFunc)
	if err != nil {
		return nil, err
	}
	javascriptTransform.statsDClient = runner.statsdClient
	javascriptTransform.statsDTags = []string{"application:datahub", "job:" + jobTag}
	javascriptTransform.timings = map[string]time.Time{}

	// invoke transform, and catch js runtime err
	result, err := transformFunc(entities)
	if err != nil {
		return nil, err
	}

	var resultEntities []*server.Entity
	switch v := result.(type) {
	case []interface{}:
		resultEntities = make([]*server.Entity, 0)
		for _, e := range v {
			if entity, ok := e.(*server.Entity); ok {
				typeFix(entity)
				resultEntities = append(resultEntities, entity)
			} else {
				return nil, fmt.Errorf("transform emitted invalid entity: %v", e)
			}
		}
	case []*server.Entity:
		for _, entity := range v {
			typeFix(entity)
		}

		resultEntities = v
	default:
		return nil, errors.New("bad result from transform")
	}

	return resultEntities, nil
}

// if a number property is set from javascript, goja's js->golang bridge updates
// the go entity instance with int64 if the number has no decimals.
//
// in json deserialized entities, all numbers are float64.
//
// so to make goja modified entities comparable to entities produced by
// json-deserialization, we need to fix all numbers to float64.
func typeFix(entity *server.Entity) {
	for k, v := range entity.Properties {
		if i, ok := v.(int64); ok {
			entity.Properties[k] = float64(i)
		} else if i, ok := v.([]interface{}); ok {
			for c, val := range i {
				if i2, ok2 := val.(int64); ok2 {
					i[c] = float64(i2)
				}
			}
		} else if i, ok := v.(*server.Entity); ok {
			typeFix(i)
		}
	}
}

func (javascriptTransform *JavascriptTransform) GetConfig() map[string]interface{} {
	config := make(map[string]interface{})
	config["Type"] = "JavascriptTransform"
	config["Code"] = base64.StdEncoding.EncodeToString(javascriptTransform.Code)
	return config
}

type HTTPTransform struct {
	URL              string
	Authentication   string                   // "none, basic, token"
	User             string                   // for use in basic auth
	Password         string                   // for use in basic auth
	TokenProvider    string                   // for use in token auth
	TimeOut          float64                  // set timeout for http-transform
	SupportContext   bool                     // indicates if this transform supports context
	NamespaceManager *server.NamespaceManager // the store
}

func (httpTransform *HTTPTransform) getParallelism() int {
	return 1
}

func (httpTransform *HTTPTransform) transformEntities(
	runner *Runner,
	entities []*server.Entity,
	jobTag string,
) ([]*server.Entity, error) {
	timeout := time.Duration(httpTransform.TimeOut) * time.Second
	client := httpclient.NewClient(httpclient.WithHTTPTimeout(timeout))

	// create headers if needed
	url := httpTransform.URL

	var jsonData []byte
	var err error
	if httpTransform.SupportContext {
		// add context to the request
		ctx := httpTransform.NamespaceManager.GetContext(nil)

		// create new array with ctx first
		allEntities := make([]any, 0)
		allEntities = append(allEntities, ctx)
		for _, entity := range entities {
			allEntities = append(allEntities, entity)
		}

<<<<<<< HEAD
		// add context to the request at start of array
		allEntities = append([]any{ctx}, allEntities...)

=======
>>>>>>> 809f6045
		jsonData, _ = json.Marshal(allEntities)
	} else {
		jsonData, err = json.Marshal(entities)
		if err != nil {
			return nil, err
		}
	}

	r := bytes.NewReader(jsonData)
	req, err := http.NewRequest("POST", url, r) //
	if err != nil {
		return nil, err
	}
	req.Close = true

	// security
	if httpTransform.TokenProvider != "" {
		// attempt to parse the token provider
		if provider, ok := runner.tokenProviders.Get(strings.ToLower(httpTransform.TokenProvider)); ok {
			provider.Authorize(req)
		}
	}

	// do post to transform
	res, err := client.Do(req)
	if err != nil {
		return nil, err
	}
	if res.StatusCode != 200 {
		return nil, handleHTTPError(res)
	}

	// parse json back into []*Entity
	defer func() { _ = res.Body.Close() }()
	body, err := io.ReadAll(res.Body)
	if err != nil {
		return nil, err
	}

	// strip context
	if httpTransform.SupportContext {
		shim := &EgdmNamespaceManagerShim{}
		shim.nsManager = httpTransform.NamespaceManager
		shim.localContext = egdm.NewNamespaceContext()
		parser := egdm.NewEntityParser(shim)
		ec, err := parser.LoadEntityCollection(bytes.NewReader(body))

		transformedEntities := make([]*server.Entity, 0)
		for _, entity := range ec.Entities {
			transformedEntities = append(transformedEntities, convertEgdmEntityToServerEntity(entity))
		}

		return transformedEntities, err

	} else {
		var transformedEntities []*server.Entity
		err = json.Unmarshal(body, &transformedEntities)
		if err != nil {
			return nil, err
		}
		return transformedEntities, nil
	}
}

func convertEgdmEntityToServerEntity(entity *egdm.Entity) *server.Entity {
	dest := &server.Entity{
		ID:         entity.ID,
		Properties: entity.Properties,
		References: entity.References,
		IsDeleted:  entity.IsDeleted,
	}
	return dest
}

type EgdmNamespaceManagerShim struct {
	nsManager    *server.NamespaceManager
	localContext *egdm.NamespaceContext
}

func (e EgdmNamespaceManagerShim) GetNamespaceExpansionForPrefix(prefix string) (string, error) {
	return e.localContext.GetNamespaceExpansionForPrefix(prefix)
}

func (e EgdmNamespaceManagerShim) GetPrefixForExpansion(expansion string) (string, error) {
	return e.localContext.GetPrefixForExpansion(expansion)
}

func (e EgdmNamespaceManagerShim) StorePrefixExpansionMapping(prefix string, expansion string) {
	e.localContext.StorePrefixExpansionMapping(prefix, expansion)
}

func (e EgdmNamespaceManagerShim) IsFullUri(value string) bool {
	return e.localContext.IsFullUri(value)
}

func (e EgdmNamespaceManagerShim) GetFullURI(value string) (string, error) {
	return e.localContext.GetFullURI(value)
}

func (e EgdmNamespaceManagerShim) GetPrefixedIdentifier(value string) (string, error) {
	// look at local context and expand if not already
	// then call to server ns manager to get the value
	fullUri, err := e.localContext.GetFullURI(value)
	if err != nil {
		return "", err
	}

	// get the expansion from the full uri based on last # or /
	lastHash := strings.LastIndex(fullUri, "#")
	if lastHash > 0 {
		expansion := fullUri[:lastHash+1]
		postfix := fullUri[lastHash+1:]
		prefix, err := e.nsManager.AssertPrefixMappingForExpansion(expansion)
		if err != nil {
			return "", err
		}
		return prefix + ":" + postfix, nil
	} else {
		lastSlash := strings.LastIndex(fullUri, "/")
		if lastSlash > 0 {
			expansion := fullUri[:lastSlash+1]
			postfix := fullUri[lastSlash+1:]
			prefix, err := e.nsManager.AssertPrefixMappingForExpansion(expansion)
			if err != nil {
				return "", err
			}
			return prefix + ":" + postfix, nil
		} else {
			return "", errors.New("no expansion found in local or store context")
		}
	}
}

func (e EgdmNamespaceManagerShim) GetNamespaceMappings() map[string]string {
	return e.localContext.GetNamespaceMappings()
}

func (e EgdmNamespaceManagerShim) AssertPrefixedIdentifierFromURI(value string) (string, error) {
	// look at local context and expand if not already
	// then call to server ns manager to get the value
	fullUri, err := e.localContext.GetFullURI(value)
	if err != nil {
		return "", err
	}

	// get the expansion from the full uri based on last # or /
	lastHash := strings.LastIndex(fullUri, "#")
	if lastHash > 0 {
		expansion := fullUri[:lastHash+1]
		postfix := fullUri[lastHash+1:]
		prefix, err := e.nsManager.AssertPrefixMappingForExpansion(expansion)
		if err != nil {
			return "", err
		}
		return prefix + ":" + postfix, nil
	} else {
		lastSlash := strings.LastIndex(fullUri, "/")
		if lastSlash > 0 {
			expansion := fullUri[:lastSlash+1]
			postfix := fullUri[lastSlash+1:]
			prefix, err := e.nsManager.AssertPrefixMappingForExpansion(expansion)
			if err != nil {
				return "", err
			}
			return prefix + ":" + postfix, nil
		} else {
			return "", errors.New("no expansion found in local or store context")
		}
	}
}

func (e EgdmNamespaceManagerShim) AsContext() *egdm.Context {
	//TODO implement me
	panic("implement me")
}

func (httpTransform *HTTPTransform) GetConfig() map[string]interface{} {
	config := make(map[string]interface{})
	config["Type"] = "HttpTransform"
	config["Url"] = httpTransform.URL
	config["TokenProvider"] = httpTransform.TokenProvider
	config["Authentication"] = httpTransform.Authentication
	config["TimeOut"] = httpTransform.TimeOut
	config["SupportContext"] = httpTransform.SupportContext
	return config
}<|MERGE_RESOLUTION|>--- conflicted
+++ resolved
@@ -661,12 +661,9 @@
 			allEntities = append(allEntities, entity)
 		}
 
-<<<<<<< HEAD
 		// add context to the request at start of array
 		allEntities = append([]any{ctx}, allEntities...)
 
-=======
->>>>>>> 809f6045
 		jsonData, _ = json.Marshal(allEntities)
 	} else {
 		jsonData, err = json.Marshal(entities)
